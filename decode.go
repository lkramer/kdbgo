--- conflicted
+++ resolved
@@ -368,11 +368,7 @@
 			return nil, err
 		}
 		var res = make([]*K, n)
-<<<<<<< HEAD
-		for i := 0; i < int(n); i++ {
-=======
 		for i := 0; i < len(res); i++ {
->>>>>>> 8f513bb1
 			res[i], err = readData(r, order)
 			if err != nil {
 				return nil, err
@@ -380,16 +376,11 @@
 		}
 		return &K{msgtype, NONE, res}, nil
 	case KEACH, KOVER, KSCAN, KPRIOR, KEACHRIGHT, KEACHLEFT:
-<<<<<<< HEAD
-		v, _ := readData(r, order)
-		return &K{msgtype, NONE, v}, nil
-=======
 		res, err := readData(r, order)
 		if err != nil {
 			return nil, err
 		}
 		return &K{msgtype, NONE, res}, nil
->>>>>>> 8f513bb1
 	case KDYNLOAD:
 		// 112 - dynamic load
 		return nil, errors.New("type is unsupported")
